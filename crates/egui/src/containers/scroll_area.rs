#![allow(clippy::needless_range_loop)]

use crate::{
    emath, epaint, lerp, pass_state, pos2, remap, remap_clamp, vec2, Context, Id, NumExt, Pos2,
    Rangef, Rect, Sense, Ui, UiBuilder, UiKind, UiStackInfo, Vec2, Vec2b,
};

#[derive(Clone, Copy, Debug)]
#[cfg_attr(feature = "serde", derive(serde::Deserialize, serde::Serialize))]
struct ScrollingToTarget {
    animation_time_span: (f64, f64),
    target_offset: f32,
}

#[derive(Clone, Copy, Debug)]
#[cfg_attr(feature = "serde", derive(serde::Deserialize, serde::Serialize))]
#[cfg_attr(feature = "serde", serde(default))]
pub struct State {
    /// Positive offset means scrolling down/right
    pub offset: Vec2,

    /// If set, quickly but smoothly scroll to this target offset.
    offset_target: [Option<ScrollingToTarget>; 2],

    /// Were the scroll bars visible last frame?
    show_scroll: Vec2b,

    /// The content were to large to fit large frame.
    content_is_too_large: Vec2b,

    /// Did the user interact (hover or drag) the scroll bars last frame?
    scroll_bar_interaction: Vec2b,

    /// Momentum, used for kinetic scrolling
    #[cfg_attr(feature = "serde", serde(skip))]
    vel: Vec2,

    /// Mouse offset relative to the top of the handle when started moving the handle.
    scroll_start_offset_from_top_left: [Option<f32>; 2],

    /// Is the scroll sticky. This is true while scroll handle is in the end position
    /// and remains that way until the user moves the `scroll_handle`. Once unstuck (false)
    /// it remains false until the scroll touches the end position, which reenables stickiness.
    scroll_stuck_to_end: Vec2b,

    /// Area that can be dragged. This is the size of the content from the last frame.
    interact_rect: Option<Rect>,
}

impl Default for State {
    fn default() -> Self {
        Self {
            offset: Vec2::ZERO,
            offset_target: Default::default(),
            show_scroll: Vec2b::FALSE,
            content_is_too_large: Vec2b::FALSE,
            scroll_bar_interaction: Vec2b::FALSE,
            vel: Vec2::ZERO,
            scroll_start_offset_from_top_left: [None; 2],
            scroll_stuck_to_end: Vec2b::TRUE,
            interact_rect: None,
        }
    }
}

impl State {
    pub fn load(ctx: &Context, id: Id) -> Option<Self> {
        ctx.data_mut(|d| d.get_persisted(id))
    }

    pub fn store(self, ctx: &Context, id: Id) {
        ctx.data_mut(|d| d.insert_persisted(id, self));
    }

    /// Get the current kinetic scrolling velocity.
    pub fn velocity(&self) -> Vec2 {
        self.vel
    }
}

pub struct ScrollAreaOutput<R> {
    /// What the user closure returned.
    pub inner: R,

    /// [`Id`] of the [`ScrollArea`].
    pub id: Id,

    /// The current state of the scroll area.
    pub state: State,

    /// The size of the content. If this is larger than [`Self::inner_rect`],
    /// then there was need for scrolling.
    pub content_size: Vec2,

    /// Where on the screen the content is (excludes scroll bars).
    pub inner_rect: Rect,
}

/// Indicate whether the horizontal and vertical scroll bars must be always visible, hidden or visible when needed.
#[derive(Clone, Copy, Debug, PartialEq, Eq)]
#[cfg_attr(feature = "serde", derive(serde::Deserialize, serde::Serialize))]
pub enum ScrollBarVisibility {
    /// Hide scroll bar even if they are needed.
    ///
    /// You can still scroll, with the scroll-wheel
    /// and by dragging the contents, but there is no
    /// visual indication of how far you have scrolled.
    AlwaysHidden,

    /// Show scroll bars only when the content size exceeds the container,
    /// i.e. when there is any need to scroll.
    ///
    /// This is the default.
    VisibleWhenNeeded,

    /// Always show the scroll bar, even if the contents fit in the container
    /// and there is no need to scroll.
    AlwaysVisible,
}

impl Default for ScrollBarVisibility {
    #[inline]
    fn default() -> Self {
        Self::VisibleWhenNeeded
    }
}

impl ScrollBarVisibility {
    pub const ALL: [Self; 3] = [
        Self::AlwaysHidden,
        Self::VisibleWhenNeeded,
        Self::AlwaysVisible,
    ];
}

/// Add vertical and/or horizontal scrolling to a contained [`Ui`].
///
/// By default, scroll bars only show up when needed, i.e. when the contents
/// is larger than the container.
/// This is controlled by [`Self::scroll_bar_visibility`].
///
/// There are two flavors of scroll areas: solid and floating.
/// Solid scroll bars use up space, reducing the amount of space available
/// to the contents. Floating scroll bars float on top of the contents, covering it.
/// You can change the scroll style by changing the [`crate::style::Spacing::scroll`].
///
/// ### Coordinate system
/// * content: size of contents (generally large; that's why we want scroll bars)
/// * outer: size of scroll area including scroll bar(s)
/// * inner: excluding scroll bar(s). The area we clip the contents to.
///
/// If the floating scroll bars settings is turned on then `inner == outer`.
///
/// ## Example
/// ```
/// # egui::__run_test_ui(|ui| {
/// egui::ScrollArea::vertical().show(ui, |ui| {
///     // Add a lot of widgets here.
/// });
/// # });
/// ```
///
/// You can scroll to an element using [`crate::Response::scroll_to_me`], [`Ui::scroll_to_cursor`] and [`Ui::scroll_to_rect`].
#[derive(Clone, Debug)]
#[must_use = "You should call .show()"]
pub struct ScrollArea {
    /// Do we have horizontal/vertical scrolling enabled?
    scroll_enabled: Vec2b,

    auto_shrink: Vec2b,
    max_size: Vec2,
    min_scrolled_size: Vec2,
    scroll_bar_visibility: ScrollBarVisibility,
    scroll_bar_rect: Option<Rect>,
    id_salt: Option<Id>,
    offset_x: Option<f32>,
    offset_y: Option<f32>,

    /// If false, we ignore scroll events.
    scrolling_enabled: bool,
    drag_to_scroll: bool,

    /// If true for vertical or horizontal the scroll wheel will stick to the
    /// end position until user manually changes position. It will become true
    /// again once scroll handle makes contact with end.
    stick_to_end: Vec2b,

    /// If false, `scroll_to_*` functions will not be animated
    animated: bool,
}

impl ScrollArea {
    /// Create a horizontal scroll area.
    #[inline]
    pub fn horizontal() -> Self {
        Self::new([true, false])
    }

    /// Create a vertical scroll area.
    #[inline]
    pub fn vertical() -> Self {
        Self::new([false, true])
    }

    /// Create a bi-directional (horizontal and vertical) scroll area.
    #[inline]
    pub fn both() -> Self {
        Self::new([true, true])
    }

    /// Create a scroll area where both direction of scrolling is disabled.
    /// It's unclear why you would want to do this.
    #[inline]
    pub fn neither() -> Self {
        Self::new([false, false])
    }

    /// Create a scroll area where you decide which axis has scrolling enabled.
    /// For instance, `ScrollArea::new([true, false])` enables horizontal scrolling.
    pub fn new(scroll_enabled: impl Into<Vec2b>) -> Self {
        Self {
            scroll_enabled: scroll_enabled.into(),
            auto_shrink: Vec2b::TRUE,
            max_size: Vec2::INFINITY,
            min_scrolled_size: Vec2::splat(64.0),
            scroll_bar_visibility: Default::default(),
            scroll_bar_rect: None,
            id_salt: None,
            offset_x: None,
            offset_y: None,
            scrolling_enabled: true,
            drag_to_scroll: true,
            stick_to_end: Vec2b::FALSE,
            animated: true,
        }
    }

    /// The maximum width of the outer frame of the scroll area.
    ///
    /// Use `f32::INFINITY` if you want the scroll area to expand to fit the surrounding [`Ui`] (default).
    ///
    /// See also [`Self::auto_shrink`].
    #[inline]
    pub fn max_width(mut self, max_width: f32) -> Self {
        self.max_size.x = max_width;
        self
    }

    /// The maximum height of the outer frame of the scroll area.
    ///
    /// Use `f32::INFINITY` if you want the scroll area to expand to fit the surrounding [`Ui`] (default).
    ///
    /// See also [`Self::auto_shrink`].
    #[inline]
    pub fn max_height(mut self, max_height: f32) -> Self {
        self.max_size.y = max_height;
        self
    }

    /// The minimum width of a horizontal scroll area which requires scroll bars.
    ///
    /// The [`ScrollArea`] will only become smaller than this if the content is smaller than this
    /// (and so we don't require scroll bars).
    ///
    /// Default: `64.0`.
    #[inline]
    pub fn min_scrolled_width(mut self, min_scrolled_width: f32) -> Self {
        self.min_scrolled_size.x = min_scrolled_width;
        self
    }

    /// The minimum height of a vertical scroll area which requires scroll bars.
    ///
    /// The [`ScrollArea`] will only become smaller than this if the content is smaller than this
    /// (and so we don't require scroll bars).
    ///
    /// Default: `64.0`.
    #[inline]
    pub fn min_scrolled_height(mut self, min_scrolled_height: f32) -> Self {
        self.min_scrolled_size.y = min_scrolled_height;
        self
    }

    /// Set the visibility of both horizontal and vertical scroll bars.
    ///
    /// With `ScrollBarVisibility::VisibleWhenNeeded` (default), the scroll bar will be visible only when needed.
    #[inline]
    pub fn scroll_bar_visibility(mut self, scroll_bar_visibility: ScrollBarVisibility) -> Self {
        self.scroll_bar_visibility = scroll_bar_visibility;
        self
    }

    /// Specify within which screen-space rectangle to show the scroll bars.
    ///
    /// This can be used to move the scroll bars to a smaller region of the `ScrollArea`,
    /// for instance if you are painting a sticky header on top of it.
    #[inline]
    pub fn scroll_bar_rect(mut self, scroll_bar_rect: Rect) -> Self {
        self.scroll_bar_rect = Some(scroll_bar_rect);
        self
    }

    /// A source for the unique [`Id`], e.g. `.id_source("second_scroll_area")` or `.id_source(loop_index)`.
    #[inline]
    #[deprecated = "Renamed id_salt"]
    pub fn id_source(self, id_salt: impl std::hash::Hash) -> Self {
        self.id_salt(id_salt)
    }

    /// A source for the unique [`Id`], e.g. `.id_salt("second_scroll_area")` or `.id_salt(loop_index)`.
    #[inline]
    pub fn id_salt(mut self, id_salt: impl std::hash::Hash) -> Self {
        self.id_salt = Some(Id::new(id_salt));
        self
    }

    /// Set the horizontal and vertical scroll offset position.
    ///
    /// Positive offset means scrolling down/right.
    ///
    /// See also: [`Self::vertical_scroll_offset`], [`Self::horizontal_scroll_offset`],
    /// [`Ui::scroll_to_cursor`](crate::ui::Ui::scroll_to_cursor) and
    /// [`Response::scroll_to_me`](crate::Response::scroll_to_me)
    #[inline]
    pub fn scroll_offset(mut self, offset: Vec2) -> Self {
        self.offset_x = Some(offset.x);
        self.offset_y = Some(offset.y);
        self
    }

    /// Set the vertical scroll offset position.
    ///
    /// Positive offset means scrolling down.
    ///
    /// See also: [`Self::scroll_offset`], [`Ui::scroll_to_cursor`](crate::ui::Ui::scroll_to_cursor) and
    /// [`Response::scroll_to_me`](crate::Response::scroll_to_me)
    #[inline]
    pub fn vertical_scroll_offset(mut self, offset: f32) -> Self {
        self.offset_y = Some(offset);
        self
    }

    /// Set the horizontal scroll offset position.
    ///
    /// Positive offset means scrolling right.
    ///
    /// See also: [`Self::scroll_offset`], [`Ui::scroll_to_cursor`](crate::ui::Ui::scroll_to_cursor) and
    /// [`Response::scroll_to_me`](crate::Response::scroll_to_me)
    #[inline]
    pub fn horizontal_scroll_offset(mut self, offset: f32) -> Self {
        self.offset_x = Some(offset);
        self
    }

    /// Turn on/off scrolling on the horizontal axis.
    #[inline]
    pub fn hscroll(mut self, hscroll: bool) -> Self {
        self.scroll_enabled[0] = hscroll;
        self
    }

    /// Turn on/off scrolling on the vertical axis.
    #[inline]
    pub fn vscroll(mut self, vscroll: bool) -> Self {
        self.scroll_enabled[1] = vscroll;
        self
    }

    /// Turn on/off scrolling on the horizontal/vertical axes.
    ///
    /// You can pass in `false`, `true`, `[false, true]` etc.
    #[inline]
    pub fn scroll(mut self, scroll_enabled: impl Into<Vec2b>) -> Self {
        self.scroll_enabled = scroll_enabled.into();
        self
    }

    /// Turn on/off scrolling on the horizontal/vertical axes.
    #[deprecated = "Renamed to `scroll`"]
    #[inline]
    pub fn scroll2(mut self, scroll_enabled: impl Into<Vec2b>) -> Self {
        self.scroll_enabled = scroll_enabled.into();
        self
    }

    /// Control the scrolling behavior.
    ///
    /// * If `true` (default), the scroll area will respond to user scrolling.
    /// * If `false`, the scroll area will not respond to user scrolling.
    ///
    /// This can be used, for example, to optionally freeze scrolling while the user
    /// is typing text in a [`crate::TextEdit`] widget contained within the scroll area.
    ///
    /// This controls both scrolling directions.
    #[inline]
    pub fn enable_scrolling(mut self, enable: bool) -> Self {
        self.scrolling_enabled = enable;
        self
    }

    /// Can the user drag the scroll area to scroll?
    ///
    /// This is useful for touch screens.
    ///
    /// If `true`, the [`ScrollArea`] will sense drags.
    ///
    /// Default: `true`.
    #[inline]
    pub fn drag_to_scroll(mut self, drag_to_scroll: bool) -> Self {
        self.drag_to_scroll = drag_to_scroll;
        self
    }

    /// For each axis, should the containing area shrink if the content is small?
    ///
    /// * If `true`, egui will add blank space outside the scroll area.
    /// * If `false`, egui will add blank space inside the scroll area.
    ///
    /// Default: `true`.
    #[inline]
    pub fn auto_shrink(mut self, auto_shrink: impl Into<Vec2b>) -> Self {
        self.auto_shrink = auto_shrink.into();
        self
    }

    /// Should the scroll area animate `scroll_to_*` functions?
    ///
    /// Default: `true`.
    #[inline]
    pub fn animated(mut self, animated: bool) -> Self {
        self.animated = animated;
        self
    }

    /// Is any scrolling enabled?
    pub(crate) fn is_any_scroll_enabled(&self) -> bool {
        self.scroll_enabled[0] || self.scroll_enabled[1]
    }

    /// The scroll handle will stick to the rightmost position even while the content size
    /// changes dynamically. This can be useful to simulate text scrollers coming in from right
    /// hand side. The scroll handle remains stuck until user manually changes position. Once "unstuck"
    /// it will remain focused on whatever content viewport the user left it on. If the scroll
    /// handle is dragged all the way to the right it will again become stuck and remain there
    /// until manually pulled from the end position.
    #[inline]
    pub fn stick_to_right(mut self, stick: bool) -> Self {
        self.stick_to_end[0] = stick;
        self
    }

    /// The scroll handle will stick to the bottom position even while the content size
    /// changes dynamically. This can be useful to simulate terminal UIs or log/info scrollers.
    /// The scroll handle remains stuck until user manually changes position. Once "unstuck"
    /// it will remain focused on whatever content viewport the user left it on. If the scroll
    /// handle is dragged to the bottom it will again become stuck and remain there until manually
    /// pulled from the end position.
    #[inline]
    pub fn stick_to_bottom(mut self, stick: bool) -> Self {
        self.stick_to_end[1] = stick;
        self
    }
}

struct Prepared {
    id: Id,
    state: State,

    auto_shrink: Vec2b,

    /// Does this `ScrollArea` have horizontal/vertical scrolling enabled?
    scroll_enabled: Vec2b,

    /// Smoothly interpolated boolean of whether or not to show the scroll bars.
    show_bars_factor: Vec2,

    /// How much horizontal and vertical space are used up by the
    /// width of the vertical bar, and the height of the horizontal bar?
    ///
    /// This is always zero for floating scroll bars.
    ///
    /// Note that this is a `yx` swizzling of [`Self::show_bars_factor`]
    /// times the maximum bar with.
    /// That's because horizontal scroll uses up vertical space,
    /// and vice versa.
    current_bar_use: Vec2,

    scroll_bar_visibility: ScrollBarVisibility,
    scroll_bar_rect: Option<Rect>,

    /// Where on the screen the content is (excludes scroll bars).
    inner_rect: Rect,

    content_ui: Ui,

    /// Relative coordinates: the offset and size of the view of the inner UI.
    /// `viewport.min == ZERO` means we scrolled to the top.
    viewport: Rect,

    scrolling_enabled: bool,
    stick_to_end: Vec2b,

<<<<<<< HEAD
    /// If there was a scroll target before the `ScrollArea` was added this frame, it's
    /// not for us to handle so we save it and restore it after this `ScrollArea` is done.
=======
    /// If there was a scroll target before the [`ScrollArea`] was added this frame, it's
    /// not for us to handle so we save it and restore it after this [`ScrollArea`] is done.
>>>>>>> eac7ba01
    saved_scroll_target: [Option<pass_state::ScrollTarget>; 2],

    animated: bool,
}

impl ScrollArea {
    fn begin(self, ui: &mut Ui) -> Prepared {
        let Self {
            scroll_enabled,
            auto_shrink,
            max_size,
            min_scrolled_size,
            scroll_bar_visibility,
            scroll_bar_rect,
            id_salt,
            offset_x,
            offset_y,
            scrolling_enabled,
            drag_to_scroll,
            stick_to_end,
            animated,
        } = self;

        let ctx = ui.ctx().clone();
        let scrolling_enabled = scrolling_enabled && ui.is_enabled();

        let id_salt = id_salt.unwrap_or_else(|| Id::new("scroll_area"));
        let id = ui.make_persistent_id(id_salt);
        ctx.check_for_id_clash(
            id,
            Rect::from_min_size(ui.available_rect_before_wrap().min, Vec2::ZERO),
            "ScrollArea",
        );
        let mut state = State::load(&ctx, id).unwrap_or_default();

        state.offset.x = offset_x.unwrap_or(state.offset.x);
        state.offset.y = offset_y.unwrap_or(state.offset.y);

        let show_bars: Vec2b = match scroll_bar_visibility {
            ScrollBarVisibility::AlwaysHidden => Vec2b::FALSE,
            ScrollBarVisibility::VisibleWhenNeeded => state.show_scroll,
            ScrollBarVisibility::AlwaysVisible => scroll_enabled,
        };

        let show_bars_factor = Vec2::new(
            ctx.animate_bool_responsive(id.with("h"), show_bars[0]),
            ctx.animate_bool_responsive(id.with("v"), show_bars[1]),
        );

        let current_bar_use = show_bars_factor.yx() * ui.spacing().scroll.allocated_width();

        let available_outer = ui.available_rect_before_wrap();

        let outer_size = available_outer.size().at_most(max_size);

        let inner_size = {
            let mut inner_size = outer_size - current_bar_use;

            // Don't go so far that we shrink to zero.
            // In particular, if we put a [`ScrollArea`] inside of a [`ScrollArea`], the inner
            // one shouldn't collapse into nothingness.
            // See https://github.com/emilk/egui/issues/1097
            for d in 0..2 {
                if scroll_enabled[d] {
                    inner_size[d] = inner_size[d].max(min_scrolled_size[d]);
                }
            }
            inner_size
        };

        let inner_rect = Rect::from_min_size(available_outer.min, inner_size);

        let mut content_max_size = inner_size;

        if true {
            // Tell the inner Ui to *try* to fit the content without needing to scroll,
            // i.e. better to wrap text and shrink images than showing a horizontal scrollbar!
        } else {
            // Tell the inner Ui to use as much space as possible, we can scroll to see it!
            for d in 0..2 {
                if scroll_enabled[d] {
                    content_max_size[d] = f32::INFINITY;
                }
            }
        }

        let content_max_rect = Rect::from_min_size(inner_rect.min - state.offset, content_max_size);
        let mut content_ui = ui.new_child(
            UiBuilder::new()
                .ui_stack_info(UiStackInfo::new(UiKind::ScrollArea))
                .max_rect(content_max_rect),
        );

        {
            // Clip the content, but only when we really need to:
            let clip_rect_margin = ui.visuals().clip_rect_margin;
            let mut content_clip_rect = ui.clip_rect();
            for d in 0..2 {
                if scroll_enabled[d] {
                    content_clip_rect.min[d] = inner_rect.min[d] - clip_rect_margin;
                    content_clip_rect.max[d] = inner_rect.max[d] + clip_rect_margin;
                } else {
                    // Nice handling of forced resizing beyond the possible:
                    content_clip_rect.max[d] = ui.clip_rect().max[d] - current_bar_use[d];
                }
            }
            // Make sure we didn't accidentally expand the clip rect
            content_clip_rect = content_clip_rect.intersect(ui.clip_rect());
            content_ui.set_clip_rect(content_clip_rect);
        }

        let viewport = Rect::from_min_size(Pos2::ZERO + state.offset, inner_size);
        let dt = ui.input(|i| i.stable_dt).at_most(0.1);

        if (scrolling_enabled && drag_to_scroll)
            && (state.content_is_too_large[0] || state.content_is_too_large[1])
        {
            // Drag contents to scroll (for touch screens mostly).
            // We must do this BEFORE adding content to the `ScrollArea`,
            // or we will steal input from the widgets we contain.
            let content_response_option = state
                .interact_rect
                .map(|rect| ui.interact(rect, id.with("area"), Sense::drag()));

            if content_response_option
                .as_ref()
                .is_some_and(|response| response.dragged())
            {
                for d in 0..2 {
                    if scroll_enabled[d] {
                        ui.input(|input| {
                            state.offset[d] -= input.pointer.delta()[d];
                        });
                        state.scroll_stuck_to_end[d] = false;
                        state.offset_target[d] = None;
                    }
                }
            } else {
                // Apply the cursor velocity to the scroll area when the user releases the drag.
                if content_response_option
                    .as_ref()
                    .is_some_and(|response| response.drag_stopped())
                {
                    state.vel =
                        scroll_enabled.to_vec2() * ui.input(|input| input.pointer.velocity());
                }
                for d in 0..2 {
                    // Kinetic scrolling
                    let stop_speed = 20.0; // Pixels per second.
                    let friction_coeff = 1000.0; // Pixels per second squared.

                    let friction = friction_coeff * dt;
                    if friction > state.vel[d].abs() || state.vel[d].abs() < stop_speed {
                        state.vel[d] = 0.0;
                    } else {
                        state.vel[d] -= friction * state.vel[d].signum();
                        // Offset has an inverted coordinate system compared to
                        // the velocity, so we subtract it instead of adding it
                        state.offset[d] -= state.vel[d] * dt;
                        ctx.request_repaint();
                    }
                }
            }
        }

        // Scroll with an animation if we have a target offset (that hasn't been cleared by the code
        // above).
        for d in 0..2 {
            if let Some(scroll_target) = state.offset_target[d] {
                state.vel[d] = 0.0;

                if (state.offset[d] - scroll_target.target_offset).abs() < 1.0 {
                    // Arrived
                    state.offset[d] = scroll_target.target_offset;
                    state.offset_target[d] = None;
                } else {
                    // Move towards target
                    let t = emath::interpolation_factor(
                        scroll_target.animation_time_span,
                        ui.input(|i| i.time),
                        dt,
                        emath::ease_in_ease_out,
                    );
                    if t < 1.0 {
                        state.offset[d] =
                            emath::lerp(state.offset[d]..=scroll_target.target_offset, t);
                        ctx.request_repaint();
                    } else {
                        // Arrived
                        state.offset[d] = scroll_target.target_offset;
                        state.offset_target[d] = None;
                    }
                }
            }
        }

        let saved_scroll_target = content_ui
            .ctx()
            .pass_state_mut(|state| std::mem::take(&mut state.scroll_target));

        Prepared {
            id,
            state,
            auto_shrink,
            scroll_enabled,
            show_bars_factor,
            current_bar_use,
            scroll_bar_visibility,
            scroll_bar_rect,
            inner_rect,
            content_ui,
            viewport,
            scrolling_enabled,
            stick_to_end,
            saved_scroll_target,
            animated,
        }
    }

    /// Show the [`ScrollArea`], and add the contents to the viewport.
    ///
    /// If the inner area can be very long, consider using [`Self::show_rows`] instead.
    pub fn show<R>(
        self,
        ui: &mut Ui,
        add_contents: impl FnOnce(&mut Ui) -> R,
    ) -> ScrollAreaOutput<R> {
        self.show_viewport_dyn(ui, Box::new(|ui, _viewport| add_contents(ui)))
    }

    /// Efficiently show only the visible part of a large number of rows.
    ///
    /// ```
    /// # egui::__run_test_ui(|ui| {
    /// let text_style = egui::TextStyle::Body;
    /// let row_height = ui.text_style_height(&text_style);
    /// // let row_height = ui.spacing().interact_size.y; // if you are adding buttons instead of labels.
    /// let total_rows = 10_000;
    /// egui::ScrollArea::vertical().show_rows(ui, row_height, total_rows, |ui, row_range| {
    ///     for row in row_range {
    ///         let text = format!("Row {}/{}", row + 1, total_rows);
    ///         ui.label(text);
    ///     }
    /// });
    /// # });
    /// ```
    pub fn show_rows<R>(
        self,
        ui: &mut Ui,
        row_height_sans_spacing: f32,
        total_rows: usize,
        add_contents: impl FnOnce(&mut Ui, std::ops::Range<usize>) -> R,
    ) -> ScrollAreaOutput<R> {
        let spacing = ui.spacing().item_spacing;
        let row_height_with_spacing = row_height_sans_spacing + spacing.y;
        self.show_viewport(ui, |ui, viewport| {
            ui.set_height((row_height_with_spacing * total_rows as f32 - spacing.y).at_least(0.0));

            let mut min_row = (viewport.min.y / row_height_with_spacing).floor() as usize;
            let mut max_row = (viewport.max.y / row_height_with_spacing).ceil() as usize + 1;
            if max_row > total_rows {
                let diff = max_row.saturating_sub(min_row);
                max_row = total_rows;
                min_row = total_rows.saturating_sub(diff);
            }

            let y_min = ui.max_rect().top() + min_row as f32 * row_height_with_spacing;
            let y_max = ui.max_rect().top() + max_row as f32 * row_height_with_spacing;

            let rect = Rect::from_x_y_ranges(ui.max_rect().x_range(), y_min..=y_max);

            ui.allocate_new_ui(UiBuilder::new().max_rect(rect), |viewport_ui| {
                viewport_ui.skip_ahead_auto_ids(min_row); // Make sure we get consistent IDs.
                add_contents(viewport_ui, min_row..max_row)
            })
            .inner
        })
    }

    /// This can be used to only paint the visible part of the contents.
    ///
    /// `add_contents` is given the viewport rectangle, which is the relative view of the content.
    /// So if the passed rect has min = zero, then show the top left content (the user has not scrolled).
    pub fn show_viewport<R>(
        self,
        ui: &mut Ui,
        add_contents: impl FnOnce(&mut Ui, Rect) -> R,
    ) -> ScrollAreaOutput<R> {
        self.show_viewport_dyn(ui, Box::new(add_contents))
    }

    fn show_viewport_dyn<'c, R>(
        self,
        ui: &mut Ui,
        add_contents: Box<dyn FnOnce(&mut Ui, Rect) -> R + 'c>,
    ) -> ScrollAreaOutput<R> {
        let mut prepared = self.begin(ui);
        let id = prepared.id;
        let inner_rect = prepared.inner_rect;
        let inner = add_contents(&mut prepared.content_ui, prepared.viewport);
        let (content_size, state) = prepared.end(ui);
        ScrollAreaOutput {
            inner,
            id,
            state,
            content_size,
            inner_rect,
        }
    }
}

impl Prepared {
    /// Returns content size and state
    fn end(self, ui: &mut Ui) -> (Vec2, State) {
        let Self {
            id,
            mut state,
            inner_rect,
            auto_shrink,
            scroll_enabled,
            mut show_bars_factor,
            current_bar_use,
            scroll_bar_visibility,
            scroll_bar_rect,
            content_ui,
            viewport: _,
            scrolling_enabled,
            stick_to_end,
            saved_scroll_target,
            animated,
        } = self;

        let content_size = content_ui.min_size();

        let scroll_delta = content_ui
            .ctx()
            .pass_state_mut(|state| std::mem::take(&mut state.scroll_delta));

        for d in 0..2 {
            // PassState::scroll_delta is inverted from the way we apply the delta, so we need to negate it.
            let mut delta = -scroll_delta.0[d];
            let mut animation = scroll_delta.1;

            // We always take both scroll targets regardless of which scroll axes are enabled. This
            // is to avoid them leaking to other scroll areas.
            let scroll_target = content_ui
                .ctx()
                .pass_state_mut(|state| state.scroll_target[d].take());

            if scroll_enabled[d] {
                if let Some(target) = scroll_target {
                    let pass_state::ScrollTarget {
                        range,
                        align,
                        animation: animation_update,
                    } = target;
                    let min = content_ui.min_rect().min[d];
                    let clip_rect = content_ui.clip_rect();
                    let visible_range = min..=min + clip_rect.size()[d];
                    let (start, end) = (range.min, range.max);
                    let clip_start = clip_rect.min[d];
                    let clip_end = clip_rect.max[d];
                    let mut spacing = content_ui.spacing().item_spacing[d];

                    let delta_update = if let Some(align) = align {
                        let center_factor = align.to_factor();

                        let offset =
                            lerp(range, center_factor) - lerp(visible_range, center_factor);

                        // Depending on the alignment we need to add or subtract the spacing
                        spacing *= remap(center_factor, 0.0..=1.0, -1.0..=1.0);

                        offset + spacing - state.offset[d]
                    } else if start < clip_start && end < clip_end {
                        -(clip_start - start + spacing).min(clip_end - end - spacing)
                    } else if end > clip_end && start > clip_start {
                        (end - clip_end + spacing).min(start - clip_start - spacing)
                    } else {
                        // Ui is already in view, no need to adjust scroll.
                        0.0
                    };

                    delta += delta_update;
                    animation = animation_update;
                };

                if delta != 0.0 {
                    let target_offset = state.offset[d] + delta;

                    if !animated {
                        state.offset[d] = target_offset;
                    } else if let Some(animation) = &mut state.offset_target[d] {
                        // For instance: the user is continuously calling `ui.scroll_to_cursor`,
                        // so we don't want to reset the animation, but perhaps update the target:
                        animation.target_offset = target_offset;
                    } else {
                        // The further we scroll, the more time we take.
                        let now = ui.input(|i| i.time);
                        let animation_duration = (delta.abs() / animation.points_per_second)
                            .clamp(animation.duration.min, animation.duration.max);
                        state.offset_target[d] = Some(ScrollingToTarget {
                            animation_time_span: (now, now + animation_duration as f64),
                            target_offset,
                        });
                    }
                    ui.ctx().request_repaint();
                }
            }
        }

        // Restore scroll target meant for ScrollAreas up the stack (if any)
        ui.ctx().pass_state_mut(|state| {
            for d in 0..2 {
                if saved_scroll_target[d].is_some() {
                    state.scroll_target[d] = saved_scroll_target[d].clone();
                };
            }
        });

        let inner_rect = {
            // At this point this is the available size for the inner rect.
            let mut inner_size = inner_rect.size();

            for d in 0..2 {
                inner_size[d] = match (scroll_enabled[d], auto_shrink[d]) {
                    (true, true) => inner_size[d].min(content_size[d]), // shrink scroll area if content is small
                    (true, false) => inner_size[d], // let scroll area be larger than content; fill with blank space
                    (false, true) => content_size[d], // Follow the content (expand/contract to fit it).
                    (false, false) => inner_size[d].max(content_size[d]), // Expand to fit content
                };
            }

            Rect::from_min_size(inner_rect.min, inner_size)
        };

        let outer_rect = Rect::from_min_size(inner_rect.min, inner_rect.size() + current_bar_use);

        let content_is_too_large = Vec2b::new(
            scroll_enabled[0] && inner_rect.width() < content_size.x,
            scroll_enabled[1] && inner_rect.height() < content_size.y,
        );

        let max_offset = content_size - inner_rect.size();
        let is_hovering_outer_rect = ui.rect_contains_pointer(outer_rect);
        if scrolling_enabled && is_hovering_outer_rect {
            let always_scroll_enabled_direction = ui.style().always_scroll_the_only_direction
                && scroll_enabled[0] != scroll_enabled[1];
            for d in 0..2 {
                if scroll_enabled[d] {
                    let scroll_delta = ui.ctx().input_mut(|input| {
                        if always_scroll_enabled_direction {
                            // no bidirectional scrolling; allow horizontal scrolling without pressing shift
                            input.smooth_scroll_delta[0] + input.smooth_scroll_delta[1]
                        } else {
                            input.smooth_scroll_delta[d]
                        }
                    });

                    let scrolling_up = state.offset[d] > 0.0 && scroll_delta > 0.0;
                    let scrolling_down = state.offset[d] < max_offset[d] && scroll_delta < 0.0;

                    if scrolling_up || scrolling_down {
                        state.offset[d] -= scroll_delta;

                        // Clear scroll delta so no parent scroll will use it:
                        ui.ctx().input_mut(|input| {
                            if always_scroll_enabled_direction {
                                input.smooth_scroll_delta[0] = 0.0;
                                input.smooth_scroll_delta[1] = 0.0;
                            } else {
                                input.smooth_scroll_delta[d] = 0.0;
                            }
                        });

                        state.scroll_stuck_to_end[d] = false;
                        state.offset_target[d] = None;
                    }
                }
            }
        }

        let show_scroll_this_frame = match scroll_bar_visibility {
            ScrollBarVisibility::AlwaysHidden => Vec2b::FALSE,
            ScrollBarVisibility::VisibleWhenNeeded => content_is_too_large,
            ScrollBarVisibility::AlwaysVisible => scroll_enabled,
        };

        // Avoid frame delay; start showing scroll bar right away:
        if show_scroll_this_frame[0] && show_bars_factor.x <= 0.0 {
            show_bars_factor.x = ui.ctx().animate_bool_responsive(id.with("h"), true);
        }
        if show_scroll_this_frame[1] && show_bars_factor.y <= 0.0 {
            show_bars_factor.y = ui.ctx().animate_bool_responsive(id.with("v"), true);
        }

        let scroll_style = ui.spacing().scroll;

        // Paint the bars:
        let scroll_bar_rect = scroll_bar_rect.unwrap_or(inner_rect);
        for d in 0..2 {
            // maybe force increase in offset to keep scroll stuck to end position
            if stick_to_end[d] && state.scroll_stuck_to_end[d] {
                state.offset[d] = content_size[d] - inner_rect.size()[d];
            }

            let show_factor = show_bars_factor[d];
            if show_factor == 0.0 {
                state.scroll_bar_interaction[d] = false;
                continue;
            }

            // Margin on either side of the scroll bar:
            let inner_margin = show_factor * scroll_style.bar_inner_margin;
            let outer_margin = show_factor * scroll_style.bar_outer_margin;

            // top/bottom of a horizontal scroll (d==0).
            // left/rigth of a vertical scroll (d==1).
            let mut cross = if scroll_style.floating {
                // The bounding rect of a fully visible bar.
                // When we hover this area, we should show the full bar:
                let max_bar_rect = if d == 0 {
                    outer_rect.with_min_y(outer_rect.max.y - outer_margin - scroll_style.bar_width)
                } else {
                    outer_rect.with_min_x(outer_rect.max.x - outer_margin - scroll_style.bar_width)
                };

                let is_hovering_bar_area = is_hovering_outer_rect
                    && ui.rect_contains_pointer(max_bar_rect)
                    || state.scroll_bar_interaction[d];

                let is_hovering_bar_area_t = ui
                    .ctx()
                    .animate_bool_responsive(id.with((d, "bar_hover")), is_hovering_bar_area);

                let width = show_factor
                    * lerp(
                        scroll_style.floating_width..=scroll_style.bar_width,
                        is_hovering_bar_area_t,
                    );

                let max_cross = outer_rect.max[1 - d] - outer_margin;
                let min_cross = max_cross - width;
                Rangef::new(min_cross, max_cross)
            } else {
                let min_cross = inner_rect.max[1 - d] + inner_margin;
                let max_cross = outer_rect.max[1 - d] - outer_margin;
                Rangef::new(min_cross, max_cross)
            };

            if ui.clip_rect().max[1 - d] < cross.max + outer_margin {
                // Move the scrollbar so it is visible. This is needed in some cases.
                // For instance:
                // * When we have a vertical-only scroll area in a top level panel,
                //   and that panel is not wide enough for the contents.
                // * When one ScrollArea is nested inside another, and the outer
                //   is scrolled so that the scroll-bars of the inner ScrollArea (us)
                //   is outside the clip rectangle.
                // Really this should use the tighter clip_rect that ignores clip_rect_margin, but we don't store that.
                // clip_rect_margin is quite a hack. It would be nice to get rid of it.
                let width = cross.max - cross.min;
                cross.max = ui.clip_rect().max[1 - d] - outer_margin;
                cross.min = cross.max - width;
            }

            let outer_scroll_bar_rect = if d == 0 {
                Rect::from_min_max(
                    pos2(scroll_bar_rect.left(), cross.min),
                    pos2(scroll_bar_rect.right(), cross.max),
                )
            } else {
                Rect::from_min_max(
                    pos2(cross.min, scroll_bar_rect.top()),
                    pos2(cross.max, scroll_bar_rect.bottom()),
                )
            };

            let from_content = |content| {
                remap_clamp(
                    content,
                    0.0..=content_size[d],
                    scroll_bar_rect.min[d]..=scroll_bar_rect.max[d],
                )
            };

            let handle_rect = if d == 0 {
                Rect::from_min_max(
                    pos2(from_content(state.offset.x), cross.min),
                    pos2(from_content(state.offset.x + inner_rect.width()), cross.max),
                )
            } else {
                Rect::from_min_max(
                    pos2(cross.min, from_content(state.offset.y)),
                    pos2(
                        cross.max,
                        from_content(state.offset.y + inner_rect.height()),
                    ),
                )
            };

            let interact_id = id.with(d);
            let sense = if self.scrolling_enabled {
                Sense::click_and_drag()
            } else {
                Sense::hover()
            };
            let response = ui.interact(outer_scroll_bar_rect, interact_id, sense);

            state.scroll_bar_interaction[d] = response.hovered() || response.dragged();

            if let Some(pointer_pos) = response.interact_pointer_pos() {
                let scroll_start_offset_from_top_left = state.scroll_start_offset_from_top_left[d]
                    .get_or_insert_with(|| {
                        if handle_rect.contains(pointer_pos) {
                            pointer_pos[d] - handle_rect.min[d]
                        } else {
                            let handle_top_pos_at_bottom =
                                scroll_bar_rect.max[d] - handle_rect.size()[d];
                            // Calculate the new handle top position, centering the handle on the mouse.
                            let new_handle_top_pos = (pointer_pos[d] - handle_rect.size()[d] / 2.0)
                                .clamp(scroll_bar_rect.min[d], handle_top_pos_at_bottom);
                            pointer_pos[d] - new_handle_top_pos
                        }
                    });

                let new_handle_top = pointer_pos[d] - *scroll_start_offset_from_top_left;
                state.offset[d] = remap(
                    new_handle_top,
                    scroll_bar_rect.min[d]..=scroll_bar_rect.max[d],
                    0.0..=content_size[d],
                );

                // some manual action taken, scroll not stuck
                state.scroll_stuck_to_end[d] = false;
                state.offset_target[d] = None;
            } else {
                state.scroll_start_offset_from_top_left[d] = None;
            }

            let unbounded_offset = state.offset[d];
            state.offset[d] = state.offset[d].max(0.0);
            state.offset[d] = state.offset[d].min(max_offset[d]);

            if state.offset[d] != unbounded_offset {
                state.vel[d] = 0.0;
            }

            if ui.is_rect_visible(outer_scroll_bar_rect) {
                // Avoid frame-delay by calculating a new handle rect:
                let mut handle_rect = if d == 0 {
                    Rect::from_min_max(
                        pos2(from_content(state.offset.x), cross.min),
                        pos2(from_content(state.offset.x + inner_rect.width()), cross.max),
                    )
                } else {
                    Rect::from_min_max(
                        pos2(cross.min, from_content(state.offset.y)),
                        pos2(
                            cross.max,
                            from_content(state.offset.y + inner_rect.height()),
                        ),
                    )
                };
                let min_handle_size = scroll_style.handle_min_length;
                if handle_rect.size()[d] < min_handle_size {
                    handle_rect = Rect::from_center_size(
                        handle_rect.center(),
                        if d == 0 {
                            vec2(min_handle_size, handle_rect.size().y)
                        } else {
                            vec2(handle_rect.size().x, min_handle_size)
                        },
                    );
                }

                let visuals = if scrolling_enabled {
                    // Pick visuals based on interaction with the handle.
                    // Remember that the response is for the whole scroll bar!
                    let is_hovering_handle = response.hovered()
                        && ui.input(|i| {
                            i.pointer
                                .latest_pos()
                                .map_or(false, |p| handle_rect.contains(p))
                        });
                    let visuals = ui.visuals();
                    if response.is_pointer_button_down_on() {
                        &visuals.widgets.active
                    } else if is_hovering_handle {
                        &visuals.widgets.hovered
                    } else {
                        &visuals.widgets.inactive
                    }
                } else {
                    &ui.visuals().widgets.inactive
                };

                let handle_opacity = if scroll_style.floating {
                    if response.hovered() || response.dragged() {
                        scroll_style.interact_handle_opacity
                    } else {
                        let is_hovering_outer_rect_t = ui.ctx().animate_bool_responsive(
                            id.with((d, "is_hovering_outer_rect")),
                            is_hovering_outer_rect,
                        );
                        lerp(
                            scroll_style.dormant_handle_opacity
                                ..=scroll_style.active_handle_opacity,
                            is_hovering_outer_rect_t,
                        )
                    }
                } else {
                    1.0
                };

                let background_opacity = if scroll_style.floating {
                    if response.hovered() || response.dragged() {
                        scroll_style.interact_background_opacity
                    } else if is_hovering_outer_rect {
                        scroll_style.active_background_opacity
                    } else {
                        scroll_style.dormant_background_opacity
                    }
                } else {
                    1.0
                };

                let handle_color = if scroll_style.foreground_color {
                    visuals.fg_stroke.color
                } else {
                    visuals.bg_fill
                };

                // Background:
                ui.painter().add(epaint::Shape::rect_filled(
                    outer_scroll_bar_rect,
                    visuals.rounding,
                    ui.visuals()
                        .extreme_bg_color
                        .gamma_multiply(background_opacity),
                ));

                // Handle:
                ui.painter().add(epaint::Shape::rect_filled(
                    handle_rect,
                    visuals.rounding,
                    handle_color.gamma_multiply(handle_opacity),
                ));
            }
        }

        ui.advance_cursor_after_rect(outer_rect);

        if show_scroll_this_frame != state.show_scroll {
            ui.ctx().request_repaint();
        }

        let available_offset = content_size - inner_rect.size();
        state.offset = state.offset.min(available_offset);
        state.offset = state.offset.max(Vec2::ZERO);

        // Is scroll handle at end of content, or is there no scrollbar
        // yet (not enough content), but sticking is requested? If so, enter sticky mode.
        // Only has an effect if stick_to_end is enabled but we save in
        // state anyway so that entering sticky mode at an arbitrary time
        // has appropriate effect.
        state.scroll_stuck_to_end = Vec2b::new(
            (state.offset[0] == available_offset[0])
                || (self.stick_to_end[0] && available_offset[0] < 0.0),
            (state.offset[1] == available_offset[1])
                || (self.stick_to_end[1] && available_offset[1] < 0.0),
        );

        state.show_scroll = show_scroll_this_frame;
        state.content_is_too_large = content_is_too_large;
        state.interact_rect = Some(inner_rect);

        state.store(ui.ctx(), id);

        (content_size, state)
    }
}<|MERGE_RESOLUTION|>--- conflicted
+++ resolved
@@ -500,13 +500,8 @@
     scrolling_enabled: bool,
     stick_to_end: Vec2b,
 
-<<<<<<< HEAD
-    /// If there was a scroll target before the `ScrollArea` was added this frame, it's
-    /// not for us to handle so we save it and restore it after this `ScrollArea` is done.
-=======
     /// If there was a scroll target before the [`ScrollArea`] was added this frame, it's
     /// not for us to handle so we save it and restore it after this [`ScrollArea`] is done.
->>>>>>> eac7ba01
     saved_scroll_target: [Option<pass_state::ScrollTarget>; 2],
 
     animated: bool,
